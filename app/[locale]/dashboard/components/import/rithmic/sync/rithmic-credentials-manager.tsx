'use client'

import { useState, useCallback, useRef } from 'react'
import { Button } from "@/components/ui/button"
import { Loader2, Trash2, Plus, Edit2, RefreshCw, MoreVertical, History } from 'lucide-react'
import { getAllRithmicData, clearRithmicData, RithmicCredentialSet, updateLastSyncTime } from '@/lib/rithmic-storage'
import {
  Dialog,
  DialogContent,
  DialogDescription,
  DialogHeader,
  DialogTitle,
  DialogTrigger,
} from "@/components/ui/dialog"
import {
  Popover,
  PopoverContent,
  PopoverTrigger,
} from "@/components/ui/popover"
import {
  Table,
  TableBody,
  TableCell,
  TableHead,
  TableHeader,
  TableRow,
} from "@/components/ui/table"
import { SyncCountdown } from './sync-countdown'
import { useRithmicSyncContext } from '@/context/rithmic-sync-context'
import { useI18n } from '@/locales/client'
import { toast } from "sonner"
import { useRithmicSyncStore, SyncInterval } from '@/store/rithmic-sync-store'
import {
  Select,
  SelectContent,
  SelectItem,
  SelectTrigger,
  SelectValue,
} from "@/components/ui/select"
import { useUserStore } from '@/store/user-store'

interface RithmicCredentialsManagerProps {
  onSelectCredential: (credential: RithmicCredentialSet) => void
  onAddNew: () => void
}

export function RithmicCredentialsManager({ onSelectCredential, onAddNew }: RithmicCredentialsManagerProps) {
  const [credentials, setCredentials] = useState<Record<string, RithmicCredentialSet>>(getAllRithmicData())
  const [isDeleteDialogOpen, setIsDeleteDialogOpen] = useState(false)
  const [selectedCredentialId, setSelectedCredentialId] = useState<string | null>(null)
  const { isAutoSyncing, performSyncForCredential, connect, getWebSocketUrl, authenticateAndGetAccounts } = useRithmicSyncContext()
  const [syncingId, setSyncingId] = useState<string | null>(null)
  const t = useI18n()
  const user = useUserStore((state) => state.user)
  const { syncInterval, setSyncInterval } = useRithmicSyncStore()

  const handleSync = useCallback(async (credential: RithmicCredentialSet) => {
<<<<<<< HEAD
    console.error('handleSync', JSON.stringify(credential))
    // Prevent multiple syncs for the same credential
    if (syncingId === credential.id) {
=======
    console.log('handleSync called for credential:', credential.id, credential.credentials.username)
    
    // Prevent multiple syncs for the same credential
    if (syncingId === credential.id) {
      console.log('Sync already in progress for credential:', credential.id)
>>>>>>> 03ce1199
      return
    }

    try {
      console.log('Starting sync for credential:', credential.id)
      setSyncingId(credential.id)
      console.error('performSyncForCredential', JSON.stringify(credential))
      const result = await performSyncForCredential(credential.id)
      
      console.log('Sync result:', result)
      
      if (result?.success) {
        updateLastSyncTime(credential.id)
<<<<<<< HEAD
      }
      


=======
        toast.success(t('common.success'))
      } else if (result?.rateLimited) {
        toast.error(t('rithmic.error.rateLimit'))
      } else {
        toast.error(t('rithmic.error.syncError'))
      }

>>>>>>> 03ce1199
    } catch (error) {
      toast.error(t('rithmic.error.syncError'))
      console.error('Sync error:', error)
    } finally {
      setSyncingId(null)
    }
<<<<<<< HEAD
  }, [syncingId, performSyncForCredential, t])
=======
  }, [syncingId, performAutoSyncForCredential, t])
>>>>>>> 03ce1199

  const handleLoadMoreData = useCallback(async (credential: RithmicCredentialSet) => {
    if (syncingId === credential.id) {
      return
    }

    try {
      setSyncingId(credential.id)
      
      // Authenticate and get accounts
      const authResult = await authenticateAndGetAccounts({
        ...credential.credentials,
        userId: user?.id || ''
      })

      if (!authResult.success) {
        if (authResult.rateLimited) {
          toast.error(t('rithmic.error.rateLimit'))
        } else {
          toast.error(t('rithmic.error.authError'))
        }
        return
      }

      // Calculate start date (300 days ago)
      const startDate = new Date()
      startDate.setDate(startDate.getDate() - 300)
      const formattedStartDate = startDate.toISOString().slice(0, 10).replace(/-/g, '')

      // Get accounts to sync
      const accountsToSync = credential.allAccounts 
        ? authResult.accounts.map(acc => acc.account_id)
        : credential.selectedAccounts

      // Connect and start syncing with the new date range
      const wsUrl = getWebSocketUrl(authResult.websocket_url)
      connect(wsUrl, authResult.token, accountsToSync, formattedStartDate)

      // Update last sync time
      updateLastSyncTime(credential.id)

<<<<<<< HEAD

=======
>>>>>>> 03ce1199
    } catch (error) {
      toast.error(t('rithmic.error.syncError'))
      console.error('Load more data error:', error)
    } finally {
      setSyncingId(null)
    }
  }, [syncingId, authenticateAndGetAccounts, connect, getWebSocketUrl, t, user?.id])


  function handleDelete(id: string) {
    clearRithmicData(id)
    setCredentials(getAllRithmicData())
    setIsDeleteDialogOpen(false)
  }

  function formatDate(dateString: string) {
    return new Date(dateString).toLocaleString()
  }

  return (
    <div className="space-y-4">
      <div className="flex flex-col gap-4">
        <div className="flex justify-between items-center">
          <h2 className="text-lg font-semibold">{t('rithmic.savedCredentials')}</h2>
          <Button onClick={onAddNew} size="sm">
            <Plus className="h-4 w-4 mr-2" />
            {t('rithmic.addNew')}
          </Button>
        </div>
        
        <div className="flex items-center justify-between gap-4 p-4 bg-muted/50 rounded-lg">
          <div className="flex items-center gap-4">
            <div className="flex items-center gap-2">
              <span className="text-sm text-muted-foreground">{t('rithmic.syncInterval')}</span>
              <Select
                value={syncInterval.toString()}
                onValueChange={(value) => setSyncInterval(parseInt(value) as SyncInterval)}
              >
                <SelectTrigger className="w-[100px]">
                  <SelectValue />
                </SelectTrigger>
                <SelectContent>
                  <SelectItem value="5">5 min</SelectItem>
                  <SelectItem value="15">15 min</SelectItem>
                  <SelectItem value="30">30 min</SelectItem>
                  <SelectItem value="60">60 min</SelectItem>
                </SelectContent>
              </Select>
            </div>
          </div>
          
          <Button 
            onClick={() => {
              const allCredentials = Object.values(credentials)
              allCredentials.forEach(cred => handleSync(cred))
            }} 
            size="sm"
            variant="outline"
            disabled={true}
          >
            <RefreshCw className="h-4 w-4 mr-2" />
            {t('rithmic.actions.syncAll')}
          </Button>
        </div>
      </div>

      <div className="border rounded-lg">
        <Table>
          <TableHeader>
            <TableRow>
              <TableHead>{t('rithmic.username')}</TableHead>
              <TableHead>{t('rithmic.lastSync')}</TableHead>
              <TableHead>{t('rithmic.nextSync')}</TableHead>
              <TableHead>{t('rithmic.actions.title')}</TableHead>
            </TableRow>
          </TableHeader>
          <TableBody>
            {Object.entries(credentials).map(([id, cred]) => (
              <TableRow key={id}>
                <TableCell>{cred.credentials.username}</TableCell>
                <TableCell>{formatDate(cred.lastSyncTime)}</TableCell>
                <TableCell>
                  <SyncCountdown 
                    lastSyncTime={cred.lastSyncTime} 
                    isAutoSyncing={isAutoSyncing && syncingId === id}
                    credentialId={id}
                  />
                </TableCell>
                <TableCell>
                  <div className="flex justify-center items-center gap-2">
                    <Button 
                      variant="ghost" 
                      size="sm"
                      onClick={() => handleSync(cred)}
                      disabled={isAutoSyncing}
                    >
                      {syncingId === id ? (
                        <Loader2 className="h-4 w-4 animate-spin" />
                      ) : (
                        <RefreshCw className="h-4 w-4 text-muted-foreground" />
                      )}
                    </Button>
                    <Popover modal>
                      <PopoverTrigger asChild>
                        <Button 
                          variant="ghost" 
                          size="sm"
                          className="h-8 w-8 p-0"
                        >
                          <MoreVertical className="h-4 w-4" />
                        </Button>
                      </PopoverTrigger>
                      <PopoverContent className="w-48 p-2" align="end">
                        <div className="flex flex-col space-y-1">
                          <Button 
                            variant="ghost" 
                            size="sm"
                            className="justify-start"
                            onClick={() => handleLoadMoreData(cred)}
                            disabled={isAutoSyncing}
                          >
                            {syncingId === id ? (
                              <Loader2 className="h-4 w-4 animate-spin mr-2" />
                            ) : (
                              <History className="h-4 w-4 mr-2" />
                            )}
                            {t('rithmic.actions.loadMore')}
                          </Button>
                          <Button 
                            variant="ghost" 
                            size="sm"
                            className="justify-start"
                            onClick={() => onSelectCredential(cred)}
                          >
                            <Edit2 className="h-4 w-4 mr-2" />
                            {t('rithmic.actions.edit')}
                          </Button>
                          <Button 
                            variant="ghost" 
                            size="sm"
                            className="justify-start text-destructive hover:text-destructive"
                            onClick={() => {
                              setSelectedCredentialId(id)
                              setIsDeleteDialogOpen(true)
                            }}
                          >
                            <Trash2 className="h-4 w-4 mr-2" />
                            {t('rithmic.actions.delete')}
                          </Button>
                        </div>
                      </PopoverContent>
                    </Popover>
                  </div>
                </TableCell>
              </TableRow>
            ))}
            {Object.keys(credentials).length === 0 && (
              <TableRow>
                <TableCell colSpan={6} className="text-center text-muted-foreground py-6">
                  {t('rithmic.noSavedCredentials')}
                </TableCell>
              </TableRow>
            )}
          </TableBody>
        </Table>
      </div>

      <Dialog open={isDeleteDialogOpen} onOpenChange={setIsDeleteDialogOpen}>
        <DialogContent>
          <DialogHeader>
            <DialogTitle>{t('rithmic.deleteCredentials')}</DialogTitle>
            <DialogDescription>
              {t('rithmic.deleteCredentialsConfirm')}
            </DialogDescription>
          </DialogHeader>
          <div className="flex justify-end space-x-2 mt-4">
            <Button
              variant="outline"
              onClick={() => setIsDeleteDialogOpen(false)}
            >
              {t('common.cancel')}
            </Button>
            <Button
              variant="destructive"
              onClick={() => selectedCredentialId && handleDelete(selectedCredentialId)}
            >
              {t('common.delete')}
            </Button>
          </div>
        </DialogContent>
      </Dialog>
    </div>
  )
} <|MERGE_RESOLUTION|>--- conflicted
+++ resolved
@@ -55,17 +55,10 @@
   const { syncInterval, setSyncInterval } = useRithmicSyncStore()
 
   const handleSync = useCallback(async (credential: RithmicCredentialSet) => {
-<<<<<<< HEAD
+
     console.error('handleSync', JSON.stringify(credential))
     // Prevent multiple syncs for the same credential
     if (syncingId === credential.id) {
-=======
-    console.log('handleSync called for credential:', credential.id, credential.credentials.username)
-    
-    // Prevent multiple syncs for the same credential
-    if (syncingId === credential.id) {
-      console.log('Sync already in progress for credential:', credential.id)
->>>>>>> 03ce1199
       return
     }
 
@@ -79,31 +72,15 @@
       
       if (result?.success) {
         updateLastSyncTime(credential.id)
-<<<<<<< HEAD
-      }
-      
-
-
-=======
-        toast.success(t('common.success'))
-      } else if (result?.rateLimited) {
-        toast.error(t('rithmic.error.rateLimit'))
-      } else {
-        toast.error(t('rithmic.error.syncError'))
-      }
-
->>>>>>> 03ce1199
+
     } catch (error) {
       toast.error(t('rithmic.error.syncError'))
       console.error('Sync error:', error)
     } finally {
       setSyncingId(null)
     }
-<<<<<<< HEAD
+
   }, [syncingId, performSyncForCredential, t])
-=======
-  }, [syncingId, performAutoSyncForCredential, t])
->>>>>>> 03ce1199
 
   const handleLoadMoreData = useCallback(async (credential: RithmicCredentialSet) => {
     if (syncingId === credential.id) {
@@ -145,10 +122,8 @@
       // Update last sync time
       updateLastSyncTime(credential.id)
 
-<<<<<<< HEAD
-
-=======
->>>>>>> 03ce1199
+
+
     } catch (error) {
       toast.error(t('rithmic.error.syncError'))
       console.error('Load more data error:', error)
