--- conflicted
+++ resolved
@@ -102,32 +102,18 @@
               where: { email: data.customer_details?.email as string },
             });
 
-<<<<<<< HEAD
-            // Check if this is a business subscription
-            const isBusinessSubscription = data.metadata?.plan === 'business_monthly_usd' ||
-              subscriptionPlan === 'BUSINESS' ||
-              price.lookup_key === 'business_monthly_usd';
+            // Check if this is a team subscription
+            const isTeamSubscription = data.metadata?.plan === 'team_monthly_usd' ||
+              subscriptionPlan === 'TEAM' ||
+              price.lookup_key === 'team_monthly_usd';
               const currentPeriodEnd = getCurrentPeriodEnd(subscription);
-
-            if (isBusinessSubscription) {
-              // Handle business subscription
-              console.log('Business subscription completed')
-
-              // Create the business after successful payment
-              const businessName = data.metadata?.businessName || subscription.metadata?.businessName || 'My Business';
-=======
-            // Check if this is a team subscription
-            const isTeamSubscription = data.metadata?.plan === 'team_monthly_usd' || 
-                                        subscriptionPlan === 'BUSINESS' || 
-                                        price.lookup_key === 'team_monthly_usd';
 
             if (isTeamSubscription) {
               // Handle team subscription
               console.log('Team subscription completed')
-              
-              // Create the team after successful payment
+
+              // Create the business after successful payment
               const teamName = data.metadata?.teamName || subscription.metadata?.teamName || 'My Team';
->>>>>>> 67c070a5
               const userId = data.metadata?.userId || subscription.metadata?.userId;
 
               if (userId) {
@@ -147,8 +133,7 @@
                     },
                   });
 
-<<<<<<< HEAD
-                  console.log('Business created:', business);
+                  console.log('Team created:', team);
 
                   // Register subscription as a business subscription
             // We should register subscription as a business subscription if it is a business subscription
@@ -156,9 +141,9 @@
             // And multiple business subscriptions for the same user will be registered as different subscriptions in the database
             
             // We should identify the business subscription by the business name and the user id
-            await prisma.businessSubscription.upsert({
+            await prisma.teamSubscription.upsert({
               where: {
-                businessId: business.id,
+                teamId: team.id,
               },
               update: {
                 plan: subscriptionPlan,
@@ -172,7 +157,7 @@
                 plan: subscriptionPlan,
                 user: { connect: { id: user?.id } },
                 endDate: new Date(currentPeriodEnd * 1000),
-                business: { connect: { id: business.id } },
+                team: { connect: { id: team.id } },
                 status: 'ACTIVE',
                 trialEndsAt: null,
                 interval: interval,
@@ -182,10 +167,7 @@
             console.log('business subscription created/updated', subscription)
 
             // Return. No need to continue the flow.
-            return NextResponse.json({ message: 'Business subscription created/updated' }, { status: 200 });
-=======
-                  console.log('Team created:', team);
->>>>>>> 67c070a5
+            return NextResponse.json({ message: 'Team subscription created/updated' }, { status: 200 });
                 } catch (error) {
                   console.error('Error creating team:', error);
                 }
