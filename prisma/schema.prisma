generator client {
  provider = "prisma-client-js"
}

datasource db {
  provider  = "postgresql"
  url       = env("DATABASE_URL")
  directUrl = env("DIRECT_URL")
  schemas   = ["public"]
}

model Trade {
  id                String   @id @unique @default(uuid())
  accountNumber     String
  quantity          Int
  entryId           String?  @default("")
  closeId           String?  @default("")
  instrument        String
  entryPrice        String
  closePrice        String
  entryDate         String
  closeDate         String
  pnl               Float
  timeInPosition    Float    @default(0)
  userId            String
  side              String?  @default("")
  commission        Float    @default(0)
  createdAt         DateTime @default(now())
  comment           String?
  tags              String[] @default([])
  imageBase64       String?
  videoUrl          String?
  imageBase64Second String?
  groupId           String?  @default("")
  images            String[] @default([])

  @@index([accountNumber])
  @@index([groupId])
  @@schema("public")
}

model TickDetails {
  id        String @id @unique @default(uuid())
  ticker    String
  tickValue Float
  tickSize  Float

  @@schema("public")
}

model Subscription {
  id          String    @id @unique @default(uuid())
  email       String    @unique
  plan        String
  createdAt   DateTime  @default(now())
  userId      String    @unique
  endDate     DateTime?
  status      String    @default("ACTIVE")
  trialEndsAt DateTime?
  interval    String?
  user        User      @relation(fields: [userId], references: [id], onDelete: Cascade)

  @@index([email])
  @@schema("public")
}

model BusinessSubscription {
  id          String    @id @unique @default(uuid())
  email       String    @unique
  plan        String
  createdAt   DateTime  @default(now())
  userId      String    @unique
  user        User      @relation(fields: [userId], references: [id], onDelete: Cascade)
  business    Business  @relation(fields: [businessId], references: [id], onDelete: Cascade)
  businessId  String    @unique
  endDate     DateTime?
  status      String    @default("ACTIVE")
  trialEndsAt DateTime?
  interval    String?

  @@index([email])
  @@index([userId])
  @@index([businessId])
  @@schema("public")
}

model Notification {
  id          String    @id @default(cuid())
  userId      String
  title       String
  description String
  createdAt   DateTime  @default(now())
  readAt      DateTime?
  user        User      @relation(fields: [userId], references: [id], onDelete: Cascade)

  @@index([userId])
  @@schema("public")
}

model User {
<<<<<<< HEAD
  id                    String                 @id @default(cuid())
  email                 String                 @unique
  auth_user_id          String                 @unique
  isFirstConnection     Boolean                @default(true)
  etpToken              String?
  isBeta                Boolean                @default(false)
  language              String                 @default("en")
  thorToken             String?
  accounts              Account[]
  businesses            Business[]
  comments              Comment[]
  dashboardLayout       DashboardLayout?
  groups                Group[]
  moods                 Mood[]
  notifications         Notification[]
  orders                Order[]
  posts                 Post[]
  subscriptions         Subscription?
  synchronizations      Synchronization[]
  tags                  Tag[]
  votes                 Vote[]
  businessSubscriptions BusinessSubscription[]
  referral              Referral?
=======
  id                String            @id @default(cuid())
  email             String            @unique
  auth_user_id      String            @unique
  isFirstConnection Boolean           @default(true)
  etpToken          String?
  isBeta            Boolean           @default(false)
  language          String            @default("en")
  thorToken         String?
  accounts          Account[]
  teams             Team[]
  comments          Comment[]
  dashboardLayout   DashboardLayout?
  groups            Group[]
  moods             Mood[]
  notifications     Notification[]
  orders            Order[]
  posts             Post[]
  subscriptions     Subscription?
  synchronizations  Synchronization[]
  tags              Tag[]
  votes             Vote[]
>>>>>>> 67c070a5

  @@index([email])
  @@schema("public")
}

model Synchronization {
  id             String    @id @default(uuid())
  userId         String
  service        String
  accountId      String
  lastSyncedAt   DateTime
  createdAt      DateTime  @default(now())
  updatedAt      DateTime  @updatedAt
  token          String?
  tokenExpiresAt DateTime?
  dailySyncTime  DateTime?
  user           User      @relation(fields: [userId], references: [id], onDelete: Cascade)

  @@unique([userId, service, accountId])
  @@index([userId])
  @@index([service])
  @@schema("public")
}

<<<<<<< HEAD
model Business {
  id                   String                @id @default(uuid())
  name                 String
  userId               String
  traderIds            String[]              @default([])
  createdAt            DateTime              @default(now())
  updatedAt            DateTime              @updatedAt
  user                 User                  @relation(fields: [userId], references: [id], onDelete: Cascade)
  invitations          BusinessInvitation[]
  managers             BusinessManager[]
  businessSubscription BusinessSubscription?
=======
model Team {
  id          String             @id @default(uuid())
  name        String
  userId      String
  traderIds   String[]           @default([])
  createdAt   DateTime           @default(now())
  updatedAt   DateTime           @updatedAt
  user        User               @relation(fields: [userId], references: [id], onDelete: Cascade)
  invitations TeamInvitation[]
  managers    TeamManager[]
>>>>>>> 67c070a5

  @@unique([name, userId])
  @@index([userId])
  @@schema("public")
}

model TeamManager {
  id        String   @id @default(uuid())
  teamId    String
  managerId String
  access    String   @default("viewer")
  createdAt DateTime @default(now())
  updatedAt DateTime @updatedAt
  team      Team     @relation(fields: [teamId], references: [id], onDelete: Cascade)

  @@unique([teamId, managerId])
  @@index([teamId])
  @@index([managerId])
  @@schema("public")
}

model TeamInvitation {
  id        String   @id @default(uuid())
  teamId    String
  email     String
  invitedBy String
  status    String   @default("PENDING")
  expiresAt DateTime @default(dbgenerated("(now() + '7 days'::interval)"))
  createdAt DateTime @default(now())
  updatedAt DateTime @updatedAt
  team      Team     @relation(fields: [teamId], references: [id], onDelete: Cascade)

  @@unique([teamId, email])
  @@index([teamId])
  @@index([email])
  @@index([status])
  @@schema("public")
}

model Group {
  id        String    @id @default(uuid())
  name      String
  userId    String
  createdAt DateTime  @default(now())
  updatedAt DateTime  @updatedAt
  accounts  Account[]
  user      User      @relation(fields: [userId], references: [id], onDelete: Cascade)

  @@unique([name, userId])
  @@index([userId])
  @@schema("public")
}

model Account {
  id                      String            @id @unique @default(uuid())
  number                  String
  propfirm                String            @default("")
  drawdownThreshold       Float             @default(0)
  profitTarget            Float             @default(0)
  isPerformance           Boolean           @default(false)
  userId                  String
  createdAt               DateTime          @default(now())
  startingBalance         Float             @default(0)
  payoutCount             Int               @default(0)
  trailingDrawdown        Boolean           @default(false)
  trailingStopProfit      Float?
  resetDate               DateTime?
  consistencyPercentage   Float?            @default(30)
  groupId                 String?
  accountSize             String?
  accountSizeName         String?
  activationFees          Float?
  balanceRequired         Float?
  dailyLoss               Float?
  evaluation              Boolean           @default(true)
  isRecursively           String?
  maxFundedAccounts       Int?
  maxPayout               String?
  minDays                 Int?
  minPayout               Float?
  minTradingDaysForPayout Int?
  payoutBonus             Float?
  payoutPolicy            String?
  price                   Float?
  priceWithPromo          Float?
  profitSharing           Float?
  rulesDailyLoss          String?
  tradingNewsAllowed      Boolean           @default(true)
  trailing                String?
  autoRenewal             Boolean           @default(false)
  nextPaymentDate         DateTime?
  paymentFrequency        PaymentFrequency?
  promoPercentage         Float?
  promoType               PromoType?
  renewalNotice           Int?
  minPnlToCountAsDay      Float?
  group                   Group?            @relation(fields: [groupId], references: [id])
  user                    User              @relation(fields: [userId], references: [id], onDelete: Cascade)
  payouts                 Payout[]
  buffer                  Float             @default(0)

  @@unique([number, userId])
  @@index([number])
  @@index([groupId])
  @@index([nextPaymentDate])
  @@schema("public")
}

model Payout {
  id            String   @id @default(uuid())
  amount        Float
  date          DateTime
  createdAt     DateTime @default(now())
  status        String   @default("PENDING")
  accountNumber String
  accountId     String
  account       Account  @relation(fields: [accountId], references: [id], onDelete: Cascade)

  @@index([accountNumber])
  @@schema("public")
}

model DashboardLayout {
  id        String   @id @default(uuid())
  userId    String   @unique
  createdAt DateTime @default(now())
  updatedAt DateTime @updatedAt
  desktop   Json     @default("[]")
  mobile    Json     @default("[]")
  user      User     @relation(fields: [userId], references: [auth_user_id], onDelete: Cascade)

  @@index([userId])
  @@schema("public")
}

model SubscriptionFeedback {
  id                 String   @id @default(uuid())
  email              String
  event              String
  createdAt          DateTime @default(now())
  cancellationReason String?
  feedback           String?

  @@index([email])
  @@schema("public")
}

model Mood {
  id                   String   @id @default(uuid())
  userId               String
  day                  DateTime
  mood                 String
  conversation         Json?
  createdAt            DateTime @default(now())
  updatedAt            DateTime @updatedAt
  emotionValue         Int      @default(50)
  hasTradingExperience Boolean?
  journalContent       String?
  selectedNews         String[] @default([])
  user                 User     @relation(fields: [userId], references: [id], onDelete: Cascade)

  @@unique([userId, day])
  @@index([userId])
  @@index([day])
  @@schema("public")
}

model Shared {
  id             String    @id @default(uuid())
  userId         String
  slug           String    @unique
  title          String?
  description    String?
  createdAt      DateTime  @default(now())
  expiresAt      DateTime?
  isPublic       Boolean   @default(true)
  viewCount      Int       @default(0)
  accountNumbers String[]
  dateRange      Json
  desktop        Json      @default("[]")
  mobile         Json      @default("[]")

  @@index([userId])
  @@index([slug])
  @@schema("public")
}

model Referral {
  id              String   @id @default(uuid())
  userId          String   @unique
  slug             String   @unique
  referredUserIds String[] @default([])
  createdAt        DateTime @default(now())
  updatedAt        DateTime @updatedAt
  user             User     @relation(fields: [userId], references: [id], onDelete: Cascade)

  @@index([userId])
  @@index([slug])
  @@schema("public")
}

model FinancialEvent {
  id          String   @id @default(uuid())
  title       String
  date        DateTime
  importance  String
  type        String
  description String?
  createdAt   DateTime @default(now())
  updatedAt   DateTime @updatedAt
  sourceUrl   String?
  country     String?
  lang        String   @default("fr")
  timezone    String   @default("UTC")

  @@unique([title, date, lang, timezone])
  @@index([date])
  @@schema("public")
}

model Tag {
  id          String   @id @default(uuid())
  name        String
  description String?
  color       String?  @default("#CBD5E1")
  userId      String
  createdAt   DateTime @default(now())
  updatedAt   DateTime @updatedAt
  user        User     @relation(fields: [userId], references: [id], onDelete: Cascade)

  @@unique([name, userId])
  @@index([userId])
  @@schema("public")
}

model Newsletter {
  email     String  @id @unique
  isActive  Boolean @default(true)
  firstName String?
  lastName  String?

  @@index([email])
  @@schema("public")
}

model Post {
  id          String     @id @default(uuid())
  title       String
  content     String
  type        PostType   @default(FEATURE_REQUEST)
  status      PostStatus @default(OPEN)
  userId      String
  createdAt   DateTime   @default(now())
  updatedAt   DateTime   @updatedAt
  screenshots String[]   @default([])
  comments    Comment[]
  user        User       @relation(fields: [userId], references: [id], onDelete: Cascade)
  votes       Vote[]

  @@index([userId])
  @@index([type])
  @@index([status])
  @@schema("public")
}

model Comment {
  id        String    @id @default(uuid())
  content   String
  postId    String
  userId    String
  parentId  String?
  createdAt DateTime  @default(now())
  updatedAt DateTime  @updatedAt
  parent    Comment?  @relation("CommentReplies", fields: [parentId], references: [id], onDelete: Cascade)
  replies   Comment[] @relation("CommentReplies")
  post      Post      @relation(fields: [postId], references: [id], onDelete: Cascade)
  user      User      @relation(fields: [userId], references: [id], onDelete: Cascade)

  @@index([postId])
  @@index([userId])
  @@index([parentId])
  @@schema("public")
}

model Vote {
  id        String   @id @default(uuid())
  type      VoteType
  postId    String
  userId    String
  createdAt DateTime @default(now())
  post      Post     @relation(fields: [postId], references: [id], onDelete: Cascade)
  user      User     @relation(fields: [userId], references: [id], onDelete: Cascade)

  @@unique([postId, userId])
  @@index([postId])
  @@index([userId])
  @@schema("public")
}

model Order {
  id                 String   @id @default(uuid())
  accountId          String
  orderId            String   @unique
  orderAction        String
  quantity           Int
  averageFilledPrice Float
  isOpeningOrder     Boolean
  time               DateTime
  symbol             String
  instrumentType     String
  userId             String
  createdAt          DateTime @default(now())
  user               User     @relation(fields: [userId], references: [id], onDelete: Cascade)

  @@index([accountId])
  @@index([userId])
  @@schema("public")
}

model TradeAnalytics {
  id                 String   @id @default(uuid())
  tradeId            String   @unique
  mae                Float    @default(0)
  mfe                Float    @default(0)
  entryPriceFromData Float?
  priceDifference    Float?
  riskRewardRatio    Float?
  efficiency         Float?
  dataSource         String   @default("DATABENTO")
  computedAt         DateTime @default(now())
  updatedAt          DateTime @updatedAt

  @@index([tradeId])
  @@index([computedAt])
  @@schema("public")
}

model HistoricalData {
  id             String   @id @default(uuid())
  symbol         String
  databentSymbol String
  timestamp      DateTime
  open           Float
  high           Float
  low            Float
  close          Float
  volume         Int
  dataSource     String   @default("DATABENTO")
  createdAt      DateTime @default(now())

  @@unique([symbol, databentSymbol, timestamp])
  @@index([symbol])
  @@index([databentSymbol])
  @@index([timestamp])
  @@schema("public")
}

enum PostType {
  FEATURE_REQUEST
  BUG_REPORT
  DISCUSSION

  @@schema("public")
}

enum PostStatus {
  OPEN
  IN_PROGRESS
  COMPLETED
  CLOSED

  @@schema("public")
}

enum VoteType {
  UPVOTE
  DOWNVOTE

  @@schema("public")
}

enum PaymentFrequency {
  MONTHLY
  QUARTERLY
  BIANNUAL
  ANNUAL
  CUSTOM

  @@schema("public")
}

enum PromoType {
  DIRECT
  PERCENTAGE

  @@schema("public")
}<|MERGE_RESOLUTION|>--- conflicted
+++ resolved
@@ -84,6 +84,26 @@
   @@schema("public")
 }
 
+model TeamSubscription {
+  id          String    @id @unique @default(uuid())
+  email       String    @unique
+  plan        String
+  createdAt   DateTime  @default(now())
+  userId      String    @unique
+  user        User      @relation(fields: [userId], references: [id], onDelete: Cascade)
+  team        Team      @relation(fields: [teamId], references: [id], onDelete: Cascade)
+  teamId      String    @unique
+  endDate     DateTime?
+  status      String    @default("ACTIVE")
+  trialEndsAt DateTime?
+  interval    String?
+
+  @@index([email])
+  @@index([userId])
+  @@index([teamId])
+  @@schema("public")
+}
+
 model Notification {
   id          String    @id @default(cuid())
   userId      String
@@ -98,7 +118,6 @@
 }
 
 model User {
-<<<<<<< HEAD
   id                    String                 @id @default(cuid())
   email                 String                 @unique
   auth_user_id          String                 @unique
@@ -109,6 +128,8 @@
   thorToken             String?
   accounts              Account[]
   businesses            Business[]
+  teams                 Team[]
+  teamSubscriptions     TeamSubscription[]
   comments              Comment[]
   dashboardLayout       DashboardLayout?
   groups                Group[]
@@ -122,29 +143,6 @@
   votes                 Vote[]
   businessSubscriptions BusinessSubscription[]
   referral              Referral?
-=======
-  id                String            @id @default(cuid())
-  email             String            @unique
-  auth_user_id      String            @unique
-  isFirstConnection Boolean           @default(true)
-  etpToken          String?
-  isBeta            Boolean           @default(false)
-  language          String            @default("en")
-  thorToken         String?
-  accounts          Account[]
-  teams             Team[]
-  comments          Comment[]
-  dashboardLayout   DashboardLayout?
-  groups            Group[]
-  moods             Mood[]
-  notifications     Notification[]
-  orders            Order[]
-  posts             Post[]
-  subscriptions     Subscription?
-  synchronizations  Synchronization[]
-  tags              Tag[]
-  votes             Vote[]
->>>>>>> 67c070a5
 
   @@index([email])
   @@schema("public")
@@ -169,7 +167,56 @@
   @@schema("public")
 }
 
-<<<<<<< HEAD
+model Team {
+  id               String            @id @default(uuid())
+  name             String
+  userId           String
+  traderIds        String[]          @default([])
+  createdAt        DateTime          @default(now())
+  updatedAt        DateTime          @updatedAt
+  user             User              @relation(fields: [userId], references: [id], onDelete: Cascade)
+  invitations      TeamInvitation[]
+  managers         TeamManager[]
+  teamSubscription TeamSubscription?
+
+  @@unique([name, userId])
+  @@index([userId])
+  @@schema("public")
+}
+
+model TeamInvitation {
+  id        String   @id @default(uuid())
+  teamId    String
+  email     String
+  invitedBy String
+  status    String   @default("PENDING")
+  expiresAt DateTime @default(dbgenerated("(now() + '7 days'::interval)"))
+  createdAt DateTime @default(now())
+  updatedAt DateTime @updatedAt
+  team      Team     @relation(fields: [teamId], references: [id], onDelete: Cascade)
+
+  @@unique([teamId, email])
+  @@index([teamId])
+  @@index([email])
+  @@index([status])
+  @@schema("public")
+}
+
+model TeamManager {
+  id        String   @id @default(uuid())
+  teamId    String
+  managerId String
+  access    String   @default("viewer")
+  createdAt DateTime @default(now())
+  updatedAt DateTime @updatedAt
+  team      Team     @relation(fields: [teamId], references: [id], onDelete: Cascade)
+
+  @@unique([teamId, managerId])
+  @@index([teamId])
+  @@index([managerId])
+  @@schema("public")
+}
+
 model Business {
   id                   String                @id @default(uuid())
   name                 String
@@ -181,52 +228,40 @@
   invitations          BusinessInvitation[]
   managers             BusinessManager[]
   businessSubscription BusinessSubscription?
-=======
-model Team {
-  id          String             @id @default(uuid())
-  name        String
-  userId      String
-  traderIds   String[]           @default([])
-  createdAt   DateTime           @default(now())
-  updatedAt   DateTime           @updatedAt
-  user        User               @relation(fields: [userId], references: [id], onDelete: Cascade)
-  invitations TeamInvitation[]
-  managers    TeamManager[]
->>>>>>> 67c070a5
 
   @@unique([name, userId])
   @@index([userId])
   @@schema("public")
 }
 
-model TeamManager {
-  id        String   @id @default(uuid())
-  teamId    String
-  managerId String
-  access    String   @default("viewer")
-  createdAt DateTime @default(now())
-  updatedAt DateTime @updatedAt
-  team      Team     @relation(fields: [teamId], references: [id], onDelete: Cascade)
-
-  @@unique([teamId, managerId])
-  @@index([teamId])
+model BusinessManager {
+  id         String   @id @default(uuid())
+  businessId String
+  managerId  String
+  access     String   @default("viewer")
+  createdAt  DateTime @default(now())
+  updatedAt  DateTime @updatedAt
+  business   Business @relation(fields: [businessId], references: [id], onDelete: Cascade)
+
+  @@unique([businessId, managerId])
+  @@index([businessId])
   @@index([managerId])
   @@schema("public")
 }
 
-model TeamInvitation {
-  id        String   @id @default(uuid())
-  teamId    String
-  email     String
-  invitedBy String
-  status    String   @default("PENDING")
-  expiresAt DateTime @default(dbgenerated("(now() + '7 days'::interval)"))
-  createdAt DateTime @default(now())
-  updatedAt DateTime @updatedAt
-  team      Team     @relation(fields: [teamId], references: [id], onDelete: Cascade)
-
-  @@unique([teamId, email])
-  @@index([teamId])
+model BusinessInvitation {
+  id         String   @id @default(uuid())
+  businessId String
+  email      String
+  invitedBy  String
+  status     String   @default("PENDING")
+  expiresAt  DateTime @default(dbgenerated("(now() + '7 days'::interval)"))
+  createdAt  DateTime @default(now())
+  updatedAt  DateTime @updatedAt
+  business   Business @relation(fields: [businessId], references: [id], onDelete: Cascade)
+
+  @@unique([businessId, email])
+  @@index([businessId])
   @@index([email])
   @@index([status])
   @@schema("public")
@@ -383,11 +418,11 @@
 model Referral {
   id              String   @id @default(uuid())
   userId          String   @unique
-  slug             String   @unique
+  slug            String   @unique
   referredUserIds String[] @default([])
-  createdAt        DateTime @default(now())
-  updatedAt        DateTime @updatedAt
-  user             User     @relation(fields: [userId], references: [id], onDelete: Cascade)
+  createdAt       DateTime @default(now())
+  updatedAt       DateTime @updatedAt
+  user            User     @relation(fields: [userId], references: [id], onDelete: Cascade)
 
   @@index([userId])
   @@index([slug])
