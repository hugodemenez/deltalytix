{
  "name": "delatlytix",
  "version": "0.3",
  "private": true,
  "type": "module",
  "scripts": {
    "dev": "next dev",
    "build": "next build",
    "start": "next start",
    "lint": "eslint",
    "postinstall": "prisma generate"
  },
  "dependencies": {
    "@ai-sdk/openai": "^2.0.53",
    "@ai-sdk/react": "^2.0.78",
    "@calcom/embed-react": "^1.5.3",
    "@dnd-kit/core": "^6.3.1",
    "@dnd-kit/sortable": "^10.0.0",
    "@dnd-kit/utilities": "^3.2.2",
    "@hookform/resolvers": "^3.10.0",
    "@mdx-js/loader": "^3.1.1",
    "@mdx-js/react": "^3.1.1",
    "@next/mdx": "^16.0.0",
    "@number-flow/react": "^0.5.10",
    "@octokit/rest": "^21.1.1",
    "@prisma/client": "^6.18.0",
    "@radix-ui/react-accordion": "^1.2.12",
    "@radix-ui/react-alert-dialog": "^1.1.15",
    "@radix-ui/react-avatar": "^1.1.10",
    "@radix-ui/react-checkbox": "^1.3.3",
    "@radix-ui/react-collapsible": "^1.1.12",
    "@radix-ui/react-context-menu": "^2.2.16",
    "@radix-ui/react-dialog": "^1.1.15",
    "@radix-ui/react-dropdown-menu": "^2.1.16",
    "@radix-ui/react-hover-card": "^1.1.15",
    "@radix-ui/react-label": "^2.1.7",
    "@radix-ui/react-navigation-menu": "^1.2.14",
    "@radix-ui/react-popover": "^1.1.15",
    "@radix-ui/react-progress": "^1.1.7",
    "@radix-ui/react-radio-group": "^1.3.8",
    "@radix-ui/react-scroll-area": "^1.2.10",
    "@radix-ui/react-select": "^2.2.6",
    "@radix-ui/react-separator": "^1.1.7",
    "@radix-ui/react-slider": "^1.3.6",
    "@radix-ui/react-slot": "^1.2.3",
    "@radix-ui/react-switch": "^1.2.6",
    "@radix-ui/react-tabs": "^1.1.13",
    "@radix-ui/react-toast": "^1.2.15",
    "@radix-ui/react-toggle": "^1.1.10",
    "@radix-ui/react-tooltip": "^1.2.8",
    "@radix-ui/react-use-controllable-state": "^1.2.2",
    "@react-email/components": "^0.5.7",
    "@react-email/render": "^1.4.0",
<<<<<<< HEAD
=======
    "@sparticuz/chromium-min": "^133.0.0",
    "@sparticuz/chromium": "^133.0.0",
>>>>>>> e97d75b0
    "@supabase/ssr": "latest",
    "@supabase/supabase-js": "latest",
    "@tailwindcss/cli": "^4.1.16",
    "@tailwindcss/typography": "^0.5.19",
    "@tanstack/react-table": "^8.21.3",
    "@tiptap/core": "^3.8.0",
    "@tiptap/extension-bubble-menu": "^3.8.0",
    "@tiptap/extension-collaboration": "^3.8.0",
    "@tiptap/extension-floating-menu": "^3.8.0",
    "@tiptap/extension-highlight": "^3.8.0",
    "@tiptap/extension-image": "^3.8.0",
    "@tiptap/extension-placeholder": "^3.8.0",
    "@tiptap/extension-table": "^3.8.0",
    "@tiptap/extension-table-cell": "^3.8.0",
    "@tiptap/extension-table-header": "^3.8.0",
    "@tiptap/extension-table-row": "^3.8.0",
    "@tiptap/extension-task-item": "^3.8.0",
    "@tiptap/extension-task-list": "^3.8.0",
    "@tiptap/extension-text-align": "^3.8.0",
    "@tiptap/extension-text-style": "^3.8.0",
    "@tiptap/react": "^3.8.0",
    "@tiptap/starter-kit": "^3.8.0",
    "@tiptap/y-tiptap": "^3.0.0",
    "@types/canvas-confetti": "^1.9.0",
    "@types/mdx": "^2.0.13",
    "@vercel/analytics": "^1.5.0",
    "@vercel/functions": "^2.2.13",
    "@vercel/sandbox": "^1.0.2",
    "@vercel/speed-insights": "^1.2.0",
    "ai": "^5.0.78",
    "canvas": "^3.2.0",
    "canvas-confetti": "^1.9.3",
    "class-variance-authority": "^0.7.1",
    "clsx": "^2.1.1",
    "cmdk": "^1.1.1",
    "csv-parse": "^5.6.0",
    "d3": "^7.9.0",
    "date-fns": "^3.6.0",
    "date-fns-tz": "^3.2.0",
    "embla-carousel-react": "^8.6.0",
    "exceljs": "^4.4.0",
    "framer-motion": "^11.18.2",
    "gray-matter": "^4.0.3",
    "hotkeys-js": "^3.13.15",
    "html2canvas": "^1.4.1",
    "input-otp": "^1.4.2",
    "jspdf": "^3.0.3",
    "ldrs": "^1.1.9",
    "lucide-react": "^0.544.0",
    "mdx": "^0.3.1",
    "mediabunny": "^1.24.2",
    "motion": "^12.23.24",
    "ms": "^2.1.3",
    "nanoid": "^5.1.6",
    "next": "^16.0.0",
    "next-international": "^1.3.1",
    "next-mdx-remote": "^5.0.0",
<<<<<<< HEAD
=======
    "next-themes": "^0.4.6",
>>>>>>> e97d75b0
    "openai": "^6.7.0",
    "papaparse": "^5.5.3",
    "pdf2json": "^3.2.2",
    "pdf-lib": "^1.17.1",
    "playwright-core": "^1.56.1",
    "prisma": "^6.18.0",
    "react": "19.2.0",
    "react-colorful": "^5.6.1",
    "react-day-picker": "^9.11.1",
    "react-dom": "19.2.0",
    "react-dropzone": "^14.3.8",
    "react-grid-layout": "^1.5.2",
    "react-hook-form": "^7.65.0",
    "react-icons": "^5.5.0",
    "react-resizable-panels": "^2.1.9",
    "react-syntax-highlighter": "^15.6.1",
    "react-zoom-pan-pinch": "^3.7.0",
    "recharts": "^2.15.4",
    "rehype-autolink-headings": "^7.1.0",
    "rehype-img-size": "^1.0.1",
    "rehype-pretty-code": "^0.14.1",
    "rehype-slug": "^6.0.0",
    "remark-gfm": "^4.0.1",
    "remark-squeeze-paragraphs": "^6.0.0",
    "resend": "^4.8.0",
    "server-only": "^0.0.1",
    "sharp": "^0.33.5",
    "shiki": "^3.13.0",
    "sonner": "^1.7.4",
    "streamdown": "^1.4.0",
    "stripe": "^19.1.0",
    "tailwind-merge": "^3.3.1",
    "tiptap-extension-resize-image": "^1.3.1",
    "tokenlens": "^1.3.1",
    "use-stick-to-bottom": "^1.1.1",
    "vaul": "^1.1.2",
    "yjs": "^13.6.23",
    "youtube-transcript": "^1.2.1",
    "zod": "^4.1.12",
    "zustand": "^5.0.8"
  },
  "devDependencies": {
    "@tailwindcss/postcss": "^4.1.16",
    "@types/ms": "^2.1.0",
    "@types/node": "^20.19.23",
    "@types/papaparse": "^5.3.15",
    "@types/react": "^19.2.2",
    "@types/react-dom": "^19.2.2",
    "@types/react-grid-layout": "^1.3.5",
    "@types/react-syntax-highlighter": "^15.5.13",
    "eslint": "^9",
    "eslint-config-next": "16.0.0",
    "postcss": "^8.5.6",
    "react-email": "4.3.2",
    "tailwindcss": "^4.1.16",
    "tw-animate-css": "latest",
    "typescript": "5.9.3"
  }
}<|MERGE_RESOLUTION|>--- conflicted
+++ resolved
@@ -51,11 +51,6 @@
     "@radix-ui/react-use-controllable-state": "^1.2.2",
     "@react-email/components": "^0.5.7",
     "@react-email/render": "^1.4.0",
-<<<<<<< HEAD
-=======
-    "@sparticuz/chromium-min": "^133.0.0",
-    "@sparticuz/chromium": "^133.0.0",
->>>>>>> e97d75b0
     "@supabase/ssr": "latest",
     "@supabase/supabase-js": "latest",
     "@tailwindcss/cli": "^4.1.16",
@@ -113,10 +108,6 @@
     "next": "^16.0.0",
     "next-international": "^1.3.1",
     "next-mdx-remote": "^5.0.0",
-<<<<<<< HEAD
-=======
-    "next-themes": "^0.4.6",
->>>>>>> e97d75b0
     "openai": "^6.7.0",
     "papaparse": "^5.5.3",
     "pdf2json": "^3.2.2",
